"""
Ncpol2SDPA
=====

Provides
 1. A converter from a polynomial optimization problems of commuting and
    noncommuting variables to a semidefinite programming relaxation.
 2. Helper functions to define physics problems.

"""

__all__ = ['SdpRelaxation',
           'generate_variables',
           'get_ncmonomials',
           'ncdegree',
           'save_monomial_index',
           'bosonic_constraints',
           'fermionic_constraints',
           'projective_measurement_constraints',
           'correlator',
           'maximum_violation',
           'generate_measurements',
           'define_objective_with_I',
           'flatten',
           'get_neighbors',
           'get_next_neighbors',
           'solve_sdp',
           'get_xmat_value',
           'write_to_sdpa',
           'find_rank_loop',
           'read_sdpa_out',
           'pauli_constraints',
           'convert_to_human_readable',
           'convert_to_mosek',
           'convert_to_picos',
           'convert_to_picos_extra_moment_matrix',
           'write_to_human_readable',
           'sos_decomposition']

from .sdp_relaxation import SdpRelaxation
from .nc_utils import generate_variables, get_ncmonomials, ncdegree, flatten, \
                      save_monomial_index
from .sdpa_utils import write_to_sdpa, read_sdpa_out, \
                        convert_to_human_readable, write_to_human_readable
from .solver_common import solve_sdp, find_rank_loop, sos_decomposition, \
                           get_xmat_value
from .physics_utils import bosonic_constraints, fermionic_constraints, \
<<<<<<< HEAD
    pauli_constraints, get_neighbors, get_next_neighbors, correlator, generate_measurements, \
=======
    pauli_constraints, get_next_neighbors, get_neighbors, correlator, generate_measurements, \
>>>>>>> 6b429ff5
    projective_measurement_constraints, \
    maximum_violation, define_objective_with_I
from .mosek_utils import convert_to_mosek
from .picos_utils import convert_to_picos, \
    convert_to_picos_extra_moment_matrix<|MERGE_RESOLUTION|>--- conflicted
+++ resolved
@@ -45,11 +45,7 @@
 from .solver_common import solve_sdp, find_rank_loop, sos_decomposition, \
                            get_xmat_value
 from .physics_utils import bosonic_constraints, fermionic_constraints, \
-<<<<<<< HEAD
-    pauli_constraints, get_neighbors, get_next_neighbors, correlator, generate_measurements, \
-=======
     pauli_constraints, get_next_neighbors, get_neighbors, correlator, generate_measurements, \
->>>>>>> 6b429ff5
     projective_measurement_constraints, \
     maximum_violation, define_objective_with_I
 from .mosek_utils import convert_to_mosek
